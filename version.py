__author__ = 'Tom Van den Eede'
__copyright__ = 'Copyright 2018-2020, Palette2 Splicer Post Processing Project'
__credits__ = ['Tom Van den Eede',
               'Tim Brookman'
               ]
__license__ = 'GPLv3'
__maintainer__ = 'Tom Van den Eede'
__email__ = 'P2PP@pandora.be'
__status__ = 'BETA'


# general version info
MajorVersion = 4
MinorVersion = 0
<<<<<<< HEAD
Build = 8
Subbuild = 1
=======
Build = 13
>>>>>>> 51493ec9

# version 4.0.8 - horizontal scrollbarr added - limited resize possible

latest_stable_version = ""


Version = "{}.{}.{}".format(MajorVersion, MinorVersion, Build)

##################################
# UPDATE FILES FOR CURRENT VERSION
##################################
# zip_file=p2pp_mac.zip

<|MERGE_RESOLUTION|>--- conflicted
+++ resolved
@@ -12,12 +12,7 @@
 # general version info
 MajorVersion = 4
 MinorVersion = 0
-<<<<<<< HEAD
-Build = 8
-Subbuild = 1
-=======
 Build = 13
->>>>>>> 51493ec9
 
 # version 4.0.8 - horizontal scrollbarr added - limited resize possible
 
