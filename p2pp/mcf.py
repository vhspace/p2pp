--- conflicted
+++ resolved
@@ -114,6 +114,8 @@
         location += v.extra_runout_filament
         v.material_extruded_per_color[v.current_tool] += v.extra_runout_filament
         v.total_material_extruded += v.extra_runout_filament
+    else:
+        v.palette_inputs_used[new_tool] = True
 
     length = location - v.previous_toolchange_location
 
@@ -357,6 +359,7 @@
             if m:
                 parameters.check_config_parameters(m.group(1), m.group(2))
 
+
             if line.startswith(";P2PP MATERIAL_"):
                 algorithm_process_material_configuration(line[15:])
 
@@ -381,10 +384,10 @@
             if layer >= 0:
                 v.parsedlayer = layer
 
-                if layer > 0:
-                    v.skippable_layer.append((emptygrid > 0) and (toolchange == 0))
-                    toolchange = 0
-                    emptygrid = 0
+            if layer > 0:
+                v.skippable_layer.append((emptygrid > 0) and (toolchange == 0))
+                toolchange = 0
+                emptygrid = 0
 
             update_class(line)
 
@@ -525,7 +528,6 @@
             _x = g.get_parameter("X", v.current_position_x)
             _y = g.get_parameter("Y", v.current_position_y)
             # removepositive extrusions while moving into the tower
-
             if not (coordinate_in_tower(_x, _y) and coordinate_in_tower(v.purge_keep_x, v.purge_keep_y)) and g.E > 0:
                 g.remove_parameter("E")
 
@@ -921,14 +923,6 @@
             gui.create_logitem("Generating PALETTE MAF/MSF file: " + maffile)
             # opf = open(maffile, "w")
             with io.open('tmpfile', 'w', newline='\r\n') as opf:
-<<<<<<< HEAD
-                for i in range(len(header)):
-                    if not header[i].startswith(";"):
-                        try:
-                            opf.write(unicode(header[i]))
-                        except:
-                            opf.write(header[i])
-=======
 
                 for i in range(len(header)):
                     h = header[i].strip('\n\r') + "\n"
@@ -937,7 +931,6 @@
                             opf.write(unicode(h))
                         except:
                             opf.write(h)
->>>>>>> 51493ec9
 
         gui.print_summary(omega_result['summary'])
 
