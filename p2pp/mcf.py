--- conflicted
+++ resolved
@@ -109,10 +109,10 @@
                 v.filemantDescription[i] = '000000'
 
             header.append("D{}{}{}_{} ".format(i + 1,
-                                               v.filamentColorCode[i].strip("\n"),
-                                               findNearestColor(v.filamentColorCode[i].strip("\n")),
-                                               v.filemantDescription[i].strip("\n")
-                                               ))
+                                            v.filamentColorCode[i].strip("\n"),
+                                            findNearestColor(v.filamentColorCode[i].strip("\n")),
+                                            v.filemantDescription[i].strip("\n")
+                                            ))
         else:
             header.append("D0 ")
 
@@ -207,6 +207,7 @@
         else:
             if v.spliceLength[-1] < v.minimalSpliceLength:
                 log_warning("Warning: Short splice (<{}mm) Length:{:-3.2f} Layer:{} Input:{}".format(v.minimalSpliceLength, length, v.currentLayer, v.currentTool))
+
 
     v.previousToolChangeLocation = location
     v.currentTool = new_tool
@@ -424,15 +425,13 @@
             v.wipe_start_extrusion= v.totalMaterialExtruded
             retro_cleanup()
 
-
     if ("TOOLCHANGE END" in gcode_fullline) and not v.side_wipe:
         v.withinToolchangeBlock = False
 
-    if ("P2PP ENDPURGETOWER" in gcode_fullline) and v.withinToolchangeBlock and v.side_wipe:
+    if ("P2PP ENDPURGETOWER" in gcode_fullline) and  v.withinToolchangeBlock and v.side_wipe:
         if v.side_wipe_length>0:
             v.processedGCode.append(";P2PP Side Wipe\n")
             v.processedGCode.append("G1 {} Y25\n".format(v.side_wipe_loc))
-<<<<<<< HEAD
 
             moveto = 175
             while v.side_wipe_length > 0:
@@ -449,13 +448,6 @@
                     moveto = 175
 
             v.processedGCode.append("G1 X245 F200\n")
-=======
-            wipespeed = int(25000/(v.side_wipe_length))
-            wipespeed = min( wipespeed, 2000)
-            v.processedGCode.append("G1 {} Y175 E{} F{}\n".format(v.side_wipe_loc, v.side_wipe_length, wipespeed))
-            v.processedGCode.append("G1 X245 F200\n")
-            v.processedGCode.append(";Side Wipe Check {} - {} = {} (purged {})\n".format(v.totalMaterialExtruded, v.wipe_start_extrusion, v.totalMaterialExtruded-v.wipe_start_extrusion, v.side_wipe_length))
->>>>>>> 65e21265
             v.side_wipe_length = 0
         v.withinToolchangeBlock = False
 
@@ -479,6 +471,8 @@
 # Generate the file and glue it all together!
 # #####################################################################
 def generate(input_file, output_file, printer_profile, splice_offset, silent):
+
+
     v.printerProfileString = printer_profile
     basename = os.path.basename(input_file)
     _taskName = os.path.splitext(basename)[0]
