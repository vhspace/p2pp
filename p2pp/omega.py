--- conflicted
+++ resolved
@@ -8,7 +8,6 @@
 __email__ = 'P2PP@pandora.be'
 
 import p2pp.gui as gui
-import p2pp.p2_m4c as m4c
 import p2pp.variables as v
 from p2pp.colornames import find_nearest_colour
 from p2pp.formatnumbers import hexify_short, hexify_float, hexify_long, hexify_byte
@@ -173,12 +172,6 @@
 
     str = "O25"
 
-<<<<<<< HEAD
-    for i in range(4):
-        if v.palette_inputs_used[i]:
-            if v.filament_color_code[i] == "-":
-                v.filament_color_code[i] = '000000'
-=======
     initools = v.m4c_loadedinputs[0]
 
     if len(initools) < 4:
@@ -194,7 +187,6 @@
     for i in initools:
         if i != -1:
 
->>>>>>> 51493ec9
             str += " D{}{}{}{}".format(v.used_filament_types.index(v.filament_type[i]) + 1,
                                        v.filament_color_code[i].strip("\n"),
                                        find_nearest_colour(v.filament_color_code[i].strip("\n")),
@@ -292,7 +284,7 @@
         if i==0:
             pos = 0
         else:
-            pos = v.splice_extruder_position[i - 1] + v.autoloadingoffset
+            pos = v.splice_extruder_position[i-1]
 
         summary.append(";{:04}   Input: {}  Location: {:-8.2f}mm   length {:-8.2f}mm  ({})\n"
                        .format(i + 1,
