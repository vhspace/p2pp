__author__ = 'Tom Van den Eede'
__copyright__ = 'Copyright 2018-2020, Palette2 Splicer Post Processing Project'
__credits__ = ['Tom Van den Eede',
               'Tim Brookman'
               ]
__license__ = 'GPLv3'
__maintainer__ = 'Tom Van den Eede'
__email__ = 'P2PP@pandora.be'

import p2pp.purgetower as purgetower
import p2pp.variables as v
from p2pp.gcode import issue_code


#
# to be implemented - Big Brain 3D purge mechanism support
#

def setfanspeed(n):
    if n == 0:
        issue_code("M107                ; Turn FAN OFF\n")
    else:
        issue_code("M106 S{}           ; Set FAN Power\n".format(n))


def resetfanspeed():
    setfanspeed(v.saved_fanspeed)


def generate_blob(length, count):
    issue_code("\n;---- BIGBRAIN3D SIDEWIPE BLOB {} -- purge {:.3f}mm\n".format(count + 1, length))
    # issue_code("M907 X{} ; set motor power\n".format(int(v.purgemotorpower)))
<<<<<<< HEAD
    setfanspeed(0)
    issue_code("G4 P2000")
=======

    setfanspeed(0)
    if v.bigbrain3d_fanoffdelay > 0:
        issue_code("G4 P{} ; delay to let the fan spinn down".format(v.bigbrain3d_fanoffdelay))

>>>>>>> 51493ec9
    issue_code(
        "G1 X{:.3f} F3000   ; go near the edge of the print\n".format(v.bigbrain3d_x_position - 10))
    issue_code(
        "G1 X{:.3f} F1000   ; go to the actual wiping position\n".format(v.bigbrain3d_x_position))  # takes 2.5 seconds
<<<<<<< HEAD

=======
>>>>>>> 51493ec9
    if v.retraction < 0:
        purgetower.unretract(v.current_tool, 1200)
    if v.bigbrain3d_smartfan:
        issue_code("G1 E{:6.3f} F200     ; Purge FAN OFF \n".format(length / 4))
        setfanspeed(32)
        issue_code("G1 E{:6.3f} F200     ; Purge FAN 12% \n".format(length / 4))
        setfanspeed(64)
        issue_code("G1 E{:6.3f} F200     ; Purge FAN 25% \n".format(length / 4))
        setfanspeed(96)
        issue_code("G1 E{:6.3f} F200     ; Purge FAN 37% \n".format(length / 4))
    else:
        issue_code("G1 E{:6.3f} F200     ; UNRETRACT/PURGE/RETRACT \n".format(length))
    purgetower.retract(0)
    setfanspeed(255)
    issue_code(
        "G4 S{0:.0f}              ; blob {0}s cooling time\n".format(v.bigbrain3d_blob_cooling_time))
    issue_code("G1 X{:.3f} F10800  ; activate flicker\n".format(v.bigbrain3d_x_position - 20))

    for i in range(v.bigbrain3d_whacks):
        issue_code(
            "G4 S1               ; Mentally prep for second whack\n".format(v.bigbrain3d_x_position - 20))
        issue_code("G1 X{:.3f} F3000   ; approach for second whach\n".format(v.bigbrain3d_x_position - 10))
        issue_code("G1 X{:.3f} F1000   ; final position for whack and......\n".format(
            v.bigbrain3d_x_position))  # takes 2.5 seconds
        issue_code("G1 X{:.3f} F10800  ; WHACKAAAAA!!!!\n".format(v.bigbrain3d_x_position - 20))



def create_sidewipe_BigBrain3D():
    if not v.side_wipe or v.side_wipe_length == 0:
        return

    # purge blobs should all be same size
    purgeleft = v.side_wipe_length % v.bigbrain3d_blob_size
    purgeblobs = int(v.side_wipe_length / v.bigbrain3d_blob_size)

    if purgeleft > 1:
        purgeblobs += 1

    keepe = v.total_material_extruded
    correction = v.bigbrain3d_blob_size * purgeblobs - v.side_wipe_length

    issue_code(";-------------------------------\n")
    issue_code("; P2PP BB3DBLOBS: {:.0f} BLOBS\n".format(purgeblobs))
    issue_code(";-------------------------------\n")

    issue_code(
        "; Req={:.2f}mm  Act={:.2f}mm\n".format(v.side_wipe_length, v.side_wipe_length + correction))
    issue_code("; Purge difference {:.2f}mm\n".format(correction))
    issue_code(";-------------------------------\n")

    if v.retraction == 0:
        purgetower.largeretract()

    keep_xpos = v.current_position_x
    keep_ypos = v.current_position_y

    if (v.current_position_z < 20):
        issue_code("\nG1 Z20.000 F8640    ; Increase Z to prevent collission with bed\n")

    if (v.bigbrain3d_y_position is not None):
        issue_code("\nG1 Y{:.3f} F8640    ; change Y position to purge equipment\n".format(v.bigbrain3d_y_position))

    issue_code("G1 X{:.3f} F10800  ; go near edge of bed\n".format(v.bigbrain3d_x_position - 30))
    issue_code("G4 S0               ; wait for the print buffer to clear\n")
    issue_code("M907 X{}           ; increase motor power\n".format(v.bigbrain3d_motorpower_high))
    issue_code("; Generating {} blobs for {}mm of purge".format(purgeblobs, v.side_wipe_length))

    for i in range(purgeblobs):
        generate_blob(v.bigbrain3d_blob_size, i)

    if (v.current_position_z < 20):

        if v.retraction != 0:
            purgetower.retract(v.current_tool)

        issue_code("\nG1 X{:.3f} Y{:.3f} F8640".format(keep_xpos, keep_ypos))
        issue_code("\nG1 Z{:.4f} F8640    ; Reset correct Z height to continue print\n".format(v.current_position_z))

    resetfanspeed()
    issue_code("\nM907 X{}           ; reset motor power\n".format(v.bigbrain3d_motorpower_normal))
    issue_code("\n;-------------------------------\n\n")

    v.side_wipe_length = 0




def create_side_wipe():
    if not v.side_wipe or v.side_wipe_length == 0:
        return

    issue_code(";---------------------------\n")
    issue_code(";  P2PP SIDE WIPE: {:7.3f}mm\n".format(v.side_wipe_length))

    for line in v.before_sidewipe_gcode:
        issue_code(line + "\n")

    if v.retraction == 0:
        purgetower.retract(v.current_tool)

    issue_code("G1 F8640\n")
    issue_code("G0 {} Y{}\n".format(v.side_wipe_loc, v.sidewipe_miny))

    sweep_base_speed = v.wipe_feedrate * 20 * abs(v.sidewipe_maxy - v.sidewipe_miny) / 150
    sweep_length = 20

    yrange = [v.sidewipe_maxy, v.sidewipe_miny]
    rangeidx = 0
    moveto = yrange[rangeidx]

    purgetower.unretract(v.current_tool)

    while v.side_wipe_length > 0:
        sweep = min(v.side_wipe_length, sweep_length)
        v.side_wipe_length -= sweep_length
        wipe_speed = min(5000, int(sweep_base_speed / sweep))

        issue_code(
            "G1 {} Y{} E{:.5f} F{}\n".format(v.side_wipe_loc, moveto, sweep * v.sidewipe_correction, wipe_speed))

        rangeidx += 1
        moveto = yrange[rangeidx % 2]

    for line in v.after_sidewipe_gcode:
        issue_code(line + "\n")

    purgetower.retract(v.current_tool)
    issue_code("G1 F8640\n")
    issue_code(";---------------------------\n")

    v.side_wipe_length = 0<|MERGE_RESOLUTION|>--- conflicted
+++ resolved
@@ -30,24 +30,16 @@
 def generate_blob(length, count):
     issue_code("\n;---- BIGBRAIN3D SIDEWIPE BLOB {} -- purge {:.3f}mm\n".format(count + 1, length))
     # issue_code("M907 X{} ; set motor power\n".format(int(v.purgemotorpower)))
-<<<<<<< HEAD
-    setfanspeed(0)
-    issue_code("G4 P2000")
-=======
 
     setfanspeed(0)
     if v.bigbrain3d_fanoffdelay > 0:
         issue_code("G4 P{} ; delay to let the fan spinn down".format(v.bigbrain3d_fanoffdelay))
 
->>>>>>> 51493ec9
     issue_code(
         "G1 X{:.3f} F3000   ; go near the edge of the print\n".format(v.bigbrain3d_x_position - 10))
     issue_code(
         "G1 X{:.3f} F1000   ; go to the actual wiping position\n".format(v.bigbrain3d_x_position))  # takes 2.5 seconds
-<<<<<<< HEAD
 
-=======
->>>>>>> 51493ec9
     if v.retraction < 0:
         purgetower.unretract(v.current_tool, 1200)
     if v.bigbrain3d_smartfan:
@@ -60,7 +52,7 @@
         issue_code("G1 E{:6.3f} F200     ; Purge FAN 37% \n".format(length / 4))
     else:
         issue_code("G1 E{:6.3f} F200     ; UNRETRACT/PURGE/RETRACT \n".format(length))
-    purgetower.retract(0)
+    purgetower.largeretract()
     setfanspeed(255)
     issue_code(
         "G4 S{0:.0f}              ; blob {0}s cooling time\n".format(v.bigbrain3d_blob_cooling_time))
