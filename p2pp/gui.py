--- conflicted
+++ resolved
@@ -20,13 +20,7 @@
     import tkinter as tk
     from tkinter import messagebox as  tkMessageBox
 
-<<<<<<< HEAD
 import os
-=======
-
-import os
-
->>>>>>> f616eab0
 
 root = Tk()
 root.iconbitmap(os.path.dirname(sys.argv[0])+'\\favicon.ico')
@@ -41,14 +35,9 @@
 def clicked():
     root.destroy()
 
-<<<<<<< HEAD
 
 def usererror(bodyText):
     tkMessageBox.askcancel("P2PP - Error Occurred", bodyText)
-=======
-def usererror(  bodyText ):
-    tkMessageBox.showinfo("P2PP - Error Occurred", bodyText)
->>>>>>> f616eab0
 
 
 def showwarnings(warningList):
